"""Tests for MCPSemanticModel using FastMCP client-server pattern."""

import pytest
import json
from unittest.mock import Mock, patch
import pandas as pd

from boring_semantic_layer import (
    SemanticModel,
    MCPSemanticModel,
    DimensionSpec,
    MeasureSpec,
)
from fastmcp import Client
from fastmcp.exceptions import ToolError


@pytest.fixture
def mock_table():
    """Create a mock Ibis table."""
    table = Mock()
    table.get_name.return_value = "test_table"
    # Mock aggregate for get_time_range
    mock_result = pd.DataFrame(
        {"start": pd.to_datetime(["2024-01-01"]), "end": pd.to_datetime(["2024-12-31"])}
    )
    table.aggregate.return_value.execute.return_value = mock_result
    return table


@pytest.fixture
def sample_models(mock_table):
    """Create sample semantic models for testing."""
    # Model with time dimension
    flights_model = SemanticModel(
        name="flights",
        table=mock_table,
        description="Sample flights model",
        dimensions={
            "origin": lambda t: t.origin,
            "destination": lambda t: t.destination,
            "carrier": lambda t: t.carrier,
            "flight_date": lambda t: t.flight_date,
        },
        measures={
            "flight_count": lambda t: t.count(),
            "avg_delay": lambda t: t.dep_delay.mean(),
        },
        time_dimension="flight_date",
        smallest_time_grain="TIME_GRAIN_DAY",
    )

    # Model without time dimension
    carriers_model = SemanticModel(
        name="carriers",
        table=mock_table,
        dimensions={
            "code": lambda t: t.code,
            "name": lambda t: t.name,
        },
        measures={
            "carrier_count": lambda t: t.count(),
        },
        primary_key="code",
    )

    return {
        "flights": flights_model,
        "carriers": carriers_model,
    }


class TestMCPSemanticModelInitialization:
    """Test MCPSemanticModel initialization."""

    def test_init_with_models(self, sample_models):
        """Test initialization with semantic models."""
        mcp = MCPSemanticModel(models=sample_models, name="Test MCP Server")

        assert mcp.models == sample_models
        assert mcp.name == "Test MCP Server"

    def test_init_empty_models(self):
        """Test initialization with empty models dict."""
        mcp = MCPSemanticModel(models={}, name="Empty Server")

        assert mcp.models == {}
        assert mcp.name == "Empty Server"

    @pytest.mark.asyncio
    async def test_tools_are_registered(self, sample_models):
        """Test that all tools are registered during init."""
        mcp = MCPSemanticModel(models=sample_models)

        async with Client(mcp) as client:
            # Check that tools are registered
            tools = await client.list_tools()
            tool_names = [tool.name for tool in tools]
            assert "list_models" in tool_names
            assert "get_model" in tool_names
            assert "get_time_range" in tool_names
            assert "query_model" in tool_names


class TestListModelsTool:
    """Test list_models tool."""

    @pytest.mark.asyncio
    async def test_list_models_returns_all_names(self, sample_models):
        """Test that list_models returns all model names with descriptions."""
        mcp = MCPSemanticModel(models=sample_models)

        async with Client(mcp) as client:
            # Call the list_models tool
            result = await client.call_tool("list_models", {})
            data = json.loads(result.content[0].text)

            assert isinstance(data, dict)
            assert set(data.keys()) == {"flights", "carriers"}
            assert data["flights"] == "Sample flights model"
            assert data["carriers"] == "No description available"

    @pytest.mark.asyncio
    async def test_list_models_empty(self):
        """Test list_models with no models."""
        mcp = MCPSemanticModel(models={})

        async with Client(mcp) as client:
            result = await client.call_tool("list_models", {})
            data = json.loads(result.content[0].text)

            assert data == {}


class TestGetModelTool:
    """Test get_model tool."""

    @pytest.mark.asyncio
    async def test_get_model_returns_json_definition(self, sample_models):
        """Test that get_model returns model's json_definition."""
        mcp = MCPSemanticModel(models=sample_models)

        async with Client(mcp) as client:
            result = await client.call_tool("get_model", {"model_name": "flights"})
            data = json.loads(result.content[0].text)

            assert data["name"] == "flights"
            assert "origin" in data["dimensions"]
            assert "destination" in data["dimensions"]
            assert "carrier" in data["dimensions"]
            assert "flight_date" in data["dimensions"]
            assert "flight_count" in data["measures"]
            assert "avg_delay" in data["measures"]
            assert data["time_dimension"] == "flight_date"
            assert data["smallest_time_grain"] == "TIME_GRAIN_DAY"

    @pytest.mark.asyncio
    async def test_get_model_nonexistent(self, sample_models):
        """Test get_model with non-existent model name."""
        mcp = MCPSemanticModel(models=sample_models)

        async with Client(mcp) as client:
            with pytest.raises(ToolError, match="Model nonexistent not found"):
                await client.call_tool("get_model", {"model_name": "nonexistent"})

    @pytest.mark.asyncio
    async def test_get_model_with_descriptions(self, mock_table):
        """Test that get_model correctly serialises models with descriptions"""

        # Create model with mixed old and new style specs
        model_with_descriptions = SemanticModel(
            name="test_descriptions",
            table=mock_table,
            dimensions={
                "old_dimension": lambda t: t.old_col,
                "new_dimension": DimensionSpec(
                    expr=lambda t: t.new_col, description="New dimension description"
                ),
            },
            measures={
                "old_measure": lambda t: t.old_col,
                "new_measure": MeasureSpec(
                    expr=lambda t: t.new_col, description="New measure description"
                ),
            },
            description="This is a test model with descriptions",
        )

        models = {"test_descriptions": model_with_descriptions}
        mcp = MCPSemanticModel(models=models)

        async with Client(mcp) as client:
            result = await client.call_tool(
                "get_model", {"model_name": "test_descriptions"}
            )
            data = json.loads(result.content[0].text)

            # Verify model description
            assert data["description"] == "This is a test model with descriptions"

            # Verify dimension descriptions
            assert data["dimensions"]["old_dimension"]["description"] == ""
            assert (
                data["dimensions"]["new_dimension"]["description"]
                == "New dimension description"
            )

            # Verify measure descriptions
            assert data["measures"]["old_measure"]["description"] == ""
            assert (
                data["measures"]["new_measure"]["description"]
                == "New measure description"
            )


class TestGetTimeRangeTool:
    """Test get_time_range tool."""

    @pytest.mark.asyncio
    async def test_get_time_range_with_time_dimension(self, sample_models):
        """Test get_time_range with model that has time dimension."""
        mcp = MCPSemanticModel(models=sample_models)

        async with Client(mcp) as client:
            result = await client.call_tool("get_time_range", {"model_name": "flights"})
            data = json.loads(result.content[0].text)

            assert "start" in data
            assert "end" in data
            # The mock returns 2024-01-01 and 2024-12-31
            assert "2024-01-01" in data["start"]
            assert "2024-12-31" in data["end"]

    @pytest.mark.asyncio
    async def test_get_time_range_without_time_dimension(self, sample_models):
        """Test get_time_range with model without time dimension."""
        mcp = MCPSemanticModel(models=sample_models)

        async with Client(mcp) as client:
            result = await client.call_tool(
                "get_time_range", {"model_name": "carriers"}
            )
            data = json.loads(result.content[0].text)

            assert "error" in data
            assert data["error"] == "Model does not have a time dimension"

    @pytest.mark.asyncio
    async def test_get_time_range_nonexistent(self, sample_models):
        """Test get_time_range with non-existent model."""
        mcp = MCPSemanticModel(models=sample_models)

        async with Client(mcp) as client:
            with pytest.raises(ToolError, match="Model nonexistent not found"):
                await client.call_tool("get_time_range", {"model_name": "nonexistent"})


class TestQueryModelTool:
    """Test query_model tool."""

    @pytest.fixture
    def mock_query_result(self):
        """Mock query result DataFrame."""
        df = pd.DataFrame(
            {
                "carrier": ["AA", "UA", "DL"],
                "flight_count": [100, 150, 200],
                "avg_delay": [5.2, 8.1, 3.5],
            }
        )
        return df

    @pytest.mark.asyncio
    async def test_query_model_basic(self, sample_models, mock_query_result):
        """Test basic query with dimensions and measures."""
        mcp = MCPSemanticModel(models=sample_models)

        # Mock the query chain by patching the query method on the class
        with patch(
            "boring_semantic_layer.semantic_model.SemanticModel.query"
        ) as mock_query:
            mock_query_expr = Mock()
            mock_query_expr.execute.return_value = mock_query_result
            mock_query.return_value = mock_query_expr

            async with Client(mcp) as client:
                result = await client.call_tool(
                    "query_model",
                    {
                        "model_name": "flights",
                        "dimensions": ["carrier"],
                        "measures": ["flight_count", "avg_delay"],
                    },
                )
                data = json.loads(result.content[0].text)

                # Check query was called with correct parameters
                mock_query.assert_called_once_with(
                    dimensions=["carrier"],
                    measures=["flight_count", "avg_delay"],
                    filters=[],
                    order_by=[],
                    limit=None,
                    time_range=None,
                    time_grain=None,
                )

                # Check result format
                assert isinstance(data, dict)
                assert "records" in data
                assert isinstance(data["records"], list)
                assert len(data["records"]) == 3
                assert data["records"][0]["carrier"] == "AA"
                assert data["records"][0]["flight_count"] == 100

    @pytest.mark.asyncio
    async def test_query_model_with_filters(self, sample_models, mock_query_result):
        """Test query with filters."""
        mcp = MCPSemanticModel(models=sample_models)

        with patch(
            "boring_semantic_layer.semantic_model.SemanticModel.query"
        ) as mock_query:
            mock_query_expr = Mock()
            mock_query_expr.execute.return_value = mock_query_result
            mock_query.return_value = mock_query_expr

            filters = [{"field": "origin", "operator": "=", "value": "JFK"}]

            async with Client(mcp) as client:
                await client.call_tool(
                    "query_model",
                    {
                        "model_name": "flights",
                        "dimensions": ["carrier"],
                        "measures": ["flight_count"],
                        "filters": filters,
                    },
                )

                # Check filters were passed correctly
                called_filters = mock_query.call_args[1]["filters"]
                assert called_filters == filters

    @pytest.mark.asyncio
    async def test_query_model_with_time_range(self, sample_models, mock_query_result):
        """Test query with time_range and time_grain."""
        mcp = MCPSemanticModel(models=sample_models)

        with patch(
            "boring_semantic_layer.semantic_model.SemanticModel.query"
        ) as mock_query:
            mock_query_expr = Mock()
            mock_query_expr.execute.return_value = mock_query_result
            mock_query.return_value = mock_query_expr

            time_range = {"start": "2024-01-01", "end": "2024-03-31"}

            async with Client(mcp) as client:
                await client.call_tool(
                    "query_model",
                    {
                        "model_name": "flights",
                        "dimensions": ["carrier"],
                        "measures": ["flight_count"],
                        "time_range": time_range,
                        "time_grain": "TIME_GRAIN_MONTH",
                    },
                )

                # Check time_range and time_grain were passed
                mock_query.assert_called_with(
                    dimensions=["carrier"],
                    measures=["flight_count"],
                    filters=[],
                    order_by=[],
                    limit=None,
                    time_range=time_range,
                    time_grain="TIME_GRAIN_MONTH",
                )

    @pytest.mark.asyncio
    async def test_query_model_with_order_and_limit(
        self, sample_models, mock_query_result
    ):
        """Test query with order_by and limit."""
        mcp = MCPSemanticModel(models=sample_models)

        with patch(
            "boring_semantic_layer.semantic_model.SemanticModel.query"
        ) as mock_query:
            mock_query_expr = Mock()
            mock_query_expr.execute.return_value = mock_query_result.head(2)
            mock_query.return_value = mock_query_expr

            async with Client(mcp) as client:
                await client.call_tool(
                    "query_model",
                    {
                        "model_name": "flights",
                        "dimensions": ["carrier"],
                        "measures": ["avg_delay"],
                        "order_by": [["avg_delay", "desc"]],
                        "limit": 10,
                    },
                )

                # Check order_by and limit were passed
                mock_query.assert_called_with(
                    dimensions=["carrier"],
                    measures=["avg_delay"],
                    filters=[],
                    order_by=[("avg_delay", "desc")],
                    limit=10,
                    time_range=None,
                    time_grain=None,
                )

    @pytest.mark.asyncio
    async def test_query_model_invalid_order_by(self, sample_models):
        """Test query with invalid order_by format."""
        mcp = MCPSemanticModel(models=sample_models)

<<<<<<< HEAD
        # Test non-list order_by
        with pytest.raises(ToolError, match="Input should be a valid list"):
            await mcp.call_tool(
                "query_model",
                {
                    "model_name": "flights",
                    "dimensions": ["carrier"],
                    "measures": ["flight_count"],
                    "order_by": "invalid",
                },
            )

        # Test invalid list format (missing direction)
        with pytest.raises(
            ToolError, match="Each order_by item must be a list with 2 elements"
        ):
            await mcp.call_tool(
                "query_model",
                {
                    "model_name": "flights",
                    "dimensions": ["carrier"],
                    "measures": ["flight_count"],
                    "order_by": [["field"]],  # Missing direction
                },
            )

        # Test invalid direction - this will pass pydantic validation but fail our validation
        with pytest.raises(ToolError, match="Each order_by item must be"):
            await mcp.call_tool(
                "query_model",
                {
                    "model_name": "flights",
                    "dimensions": ["carrier"],
                    "measures": ["flight_count"],
                    "order_by": [["field", "invalid"]],
                },
            )
=======
        async with Client(mcp) as client:
            # Test non-list order_by
            with pytest.raises(
                ToolError,
                match="Input validation error: 'invalid' is not of type 'array'",
            ):
                await client.call_tool(
                    "query_model",
                    {
                        "model_name": "flights",
                        "dimensions": ["carrier"],
                        "measures": ["flight_count"],
                        "order_by": "invalid",
                    },
                )

            # Test invalid tuple format
            with pytest.raises(ToolError, match="is too short"):
                await client.call_tool(
                    "query_model",
                    {
                        "model_name": "flights",
                        "dimensions": ["carrier"],
                        "measures": ["flight_count"],
                        "order_by": [["field"]],  # Missing direction
                    },
                )

            # Test invalid direction - this will pass pydantic validation but fail our validation
            with pytest.raises(ToolError, match="Each order_by tuple must be"):
                await client.call_tool(
                    "query_model",
                    {
                        "model_name": "flights",
                        "dimensions": ["carrier"],
                        "measures": ["flight_count"],
                        "order_by": [["field", "invalid"]],
                    },
                )
>>>>>>> 037c3f0a

    @pytest.mark.asyncio
    async def test_query_model_invalid_time_grain(self, sample_models):
        """Test query with time grain smaller than allowed."""
        mcp = MCPSemanticModel(models=sample_models)

        async with Client(mcp) as client:
            with pytest.raises(
                ToolError, match="Time grain TIME_GRAIN_SECOND is smaller than"
            ):
                await client.call_tool(
                    "query_model",
                    {
                        "model_name": "flights",
                        "dimensions": ["carrier"],
                        "measures": ["flight_count"],
                        "time_grain": "TIME_GRAIN_SECOND",
                    },
                )

    @pytest.mark.asyncio
    async def test_query_model_nonexistent(self, sample_models):
        """Test query with non-existent model."""
        mcp = MCPSemanticModel(models=sample_models)

        async with Client(mcp) as client:
            with pytest.raises(ToolError, match="Model nonexistent not found"):
                await client.call_tool(
                    "query_model",
                    {
                        "model_name": "nonexistent",
                        "dimensions": ["carrier"],
                        "measures": ["flight_count"],
                    },
                )

    @pytest.mark.asyncio
    async def test_query_model_with_chart_spec(self, sample_models, mock_query_result):
        """Test query with chart_spec returns both data and chart."""
        mcp = MCPSemanticModel(models=sample_models)

        with patch(
            "boring_semantic_layer.semantic_model.SemanticModel.query"
        ) as mock_query:
            mock_query_expr = Mock()
            mock_query_expr.execute.return_value = mock_query_result
            # Mock chart method to return a simple chart spec
            mock_chart = {"mark": "bar", "encoding": {"x": {"field": "carrier"}}}
            mock_query_expr.chart.return_value = mock_chart
            mock_query.return_value = mock_query_expr

            async with Client(mcp) as client:
                result = await client.call_tool(
                    "query_model",
                    {
                        "model_name": "flights",
                        "dimensions": ["carrier"],
                        "measures": ["flight_count"],
                        "chart_spec": True,
                    },
                )
                data = json.loads(result.content[0].text)

                # Should return combined data and chart
                assert isinstance(data, dict)
                assert "records" in data
                assert "chart" in data

                # Check records
                assert isinstance(data["records"], list)
                assert len(data["records"]) == 3
                assert data["records"][0]["carrier"] == "AA"
                assert data["records"][0]["flight_count"] == 100

                # Check chart
                assert data["chart"]["mark"] == "bar"
                assert "encoding" in data["chart"]

                # Verify chart was called with correct parameters
                mock_query_expr.chart.assert_called_once_with(spec=None, format="json")

    @pytest.mark.asyncio
    async def test_query_model_with_custom_chart_spec(
        self, sample_models, mock_query_result
    ):
        """Test query with custom chart_spec."""
        mcp = MCPSemanticModel(models=sample_models)

        with patch(
            "boring_semantic_layer.semantic_model.SemanticModel.query"
        ) as mock_query:
            mock_query_expr = Mock()
            mock_query_expr.execute.return_value = mock_query_result
            # Mock chart method to return a custom chart spec
            mock_chart = {
                "mark": "line",
                "title": "Custom Title",
                "encoding": {"x": {"field": "carrier"}},
            }
            mock_query_expr.chart.return_value = mock_chart
            mock_query.return_value = mock_query_expr

            custom_spec = {"title": "Custom Title", "mark": "line"}

            async with Client(mcp) as client:
                result = await client.call_tool(
                    "query_model",
                    {
                        "model_name": "flights",
                        "dimensions": ["carrier"],
                        "measures": ["flight_count"],
                        "chart_spec": custom_spec,
                        "chart_format": "interactive",
                    },
                )
                data = json.loads(result.content[0].text)

                # Should return combined data and chart
                assert isinstance(data, dict)
                assert "records" in data
                assert "chart" in data

                # Check that chart was called with custom spec and format
                mock_query_expr.chart.assert_called_once_with(
                    spec=custom_spec, format="interactive"
                )

    @pytest.mark.asyncio
    async def test_query_model_with_png_format(self, sample_models, mock_query_result):
        """Test query with PNG chart format."""
        mcp = MCPSemanticModel(models=sample_models)

        with patch(
            "boring_semantic_layer.semantic_model.SemanticModel.query"
        ) as mock_query:
            mock_query_expr = Mock()
            mock_query_expr.execute.return_value = mock_query_result
            # Mock chart method to return PNG bytes
            mock_png_bytes = b"fake_png_data"
            mock_query_expr.chart.return_value = mock_png_bytes
            mock_query.return_value = mock_query_expr

            async with Client(mcp) as client:
                result = await client.call_tool(
                    "query_model",
                    {
                        "model_name": "flights",
                        "dimensions": ["carrier"],
                        "measures": ["flight_count"],
                        "chart_spec": True,
                        "chart_format": "png",
                    },
                )
                data = json.loads(result.content[0].text)

                # Should return combined data and chart
                assert isinstance(data, dict)
                assert "records" in data
                assert "chart" in data

                # Check PNG format - should be raw bytes decoded to string
                chart = data["chart"]
                assert chart == mock_png_bytes.decode("utf-8")

    @pytest.mark.asyncio
    async def test_query_model_with_svg_format(self, sample_models, mock_query_result):
        """Test query with SVG chart format."""
        mcp = MCPSemanticModel(models=sample_models)

        with patch(
            "boring_semantic_layer.semantic_model.SemanticModel.query"
        ) as mock_query:
            mock_query_expr = Mock()
            mock_query_expr.execute.return_value = mock_query_result
            # Mock chart method to return SVG string
            mock_svg_string = "<svg>fake svg</svg>"
            mock_query_expr.chart.return_value = mock_svg_string
            mock_query.return_value = mock_query_expr

            async with Client(mcp) as client:
                result = await client.call_tool(
                    "query_model",
                    {
                        "model_name": "flights",
                        "dimensions": ["carrier"],
                        "measures": ["flight_count"],
                        "chart_spec": True,
                        "chart_format": "svg",
                    },
                )
                data = json.loads(result.content[0].text)

                # Should return combined data and chart
                assert isinstance(data, dict)
                assert "records" in data
                assert "chart" in data

                # Check SVG format - should be raw string
                chart = data["chart"]
                assert chart == mock_svg_string<|MERGE_RESOLUTION|>--- conflicted
+++ resolved
@@ -421,45 +421,6 @@
         """Test query with invalid order_by format."""
         mcp = MCPSemanticModel(models=sample_models)
 
-<<<<<<< HEAD
-        # Test non-list order_by
-        with pytest.raises(ToolError, match="Input should be a valid list"):
-            await mcp.call_tool(
-                "query_model",
-                {
-                    "model_name": "flights",
-                    "dimensions": ["carrier"],
-                    "measures": ["flight_count"],
-                    "order_by": "invalid",
-                },
-            )
-
-        # Test invalid list format (missing direction)
-        with pytest.raises(
-            ToolError, match="Each order_by item must be a list with 2 elements"
-        ):
-            await mcp.call_tool(
-                "query_model",
-                {
-                    "model_name": "flights",
-                    "dimensions": ["carrier"],
-                    "measures": ["flight_count"],
-                    "order_by": [["field"]],  # Missing direction
-                },
-            )
-
-        # Test invalid direction - this will pass pydantic validation but fail our validation
-        with pytest.raises(ToolError, match="Each order_by item must be"):
-            await mcp.call_tool(
-                "query_model",
-                {
-                    "model_name": "flights",
-                    "dimensions": ["carrier"],
-                    "measures": ["flight_count"],
-                    "order_by": [["field", "invalid"]],
-                },
-            )
-=======
         async with Client(mcp) as client:
             # Test non-list order_by
             with pytest.raises(
@@ -476,8 +437,10 @@
                     },
                 )
 
-            # Test invalid tuple format
-            with pytest.raises(ToolError, match="is too short"):
+            # Test invalid list format (missing direction)
+            with pytest.raises(
+                ToolError, match="Each order_by item must be a list with 2 elements"
+            ):
                 await client.call_tool(
                     "query_model",
                     {
@@ -489,7 +452,7 @@
                 )
 
             # Test invalid direction - this will pass pydantic validation but fail our validation
-            with pytest.raises(ToolError, match="Each order_by tuple must be"):
+            with pytest.raises(ToolError, match="Each order_by item must be"):
                 await client.call_tool(
                     "query_model",
                     {
@@ -499,7 +462,6 @@
                         "order_by": [["field", "invalid"]],
                     },
                 )
->>>>>>> 037c3f0a
 
     @pytest.mark.asyncio
     async def test_query_model_invalid_time_grain(self, sample_models):
